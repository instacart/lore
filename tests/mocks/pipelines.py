import datetime

import pandas
import sqlalchemy

from lore.encoders import Unique, Pass, Token, Boolean, Enum, Continuous, OneHot
from lore.transformers import DateTime
import lore.io
import lore.pipelines.holdout
import lore.pipelines.iterative
import lore.pipelines.time_series


class Xor(lore.pipelines.holdout.Base):
    def get_data(self):
        return pandas.DataFrame({
            'a': [0, 1, 0, 1] * 1000,
            'b': [0, 0, 1, 1] * 1000,
            'words': ['is false', 'is true', 'is not false', 'is not true'] * 1000,
            'xor': [0, 1, 1, 0] * 1000
        })

    def get_encoders(self):
        return (
            Unique('a'),
            Unique('b'),
            Token('words')
        )

    def get_output_encoder(self):
        return Pass('xor')


<<<<<<< HEAD
class XorSingle(Xor):
    def __init__(
        self,
        type
    ):
        super(XorSingle, self).__init__()
        self.type = type

    def get_encoders(self):
        if self.type == 'tuple':
            return (
                Unique('a'),
            )
        elif self.type == 'len1':
            return (
                Unique('a')
            )
        elif self.type == 'single':
            return Unique('a')
=======
class XorMulti(Xor):
    def get_output_encoder(self):
        return OneHot('xor')
>>>>>>> 9a044954


class MockData(lore.pipelines.time_series.Base):
    def get_data(self):
        return pandas.DataFrame({
            'a': [1, 2, 3, 4, 5, 6, 7, 8, 9, 10],
            'b': [21, 22, 23, 24, 25, 26, 27, 28, 29, 30],
            'target': [1, 0, 1, 0, 1, 0, 1, 0, 1, 0]
        })

    def get_encoders(self):
        return (
            Unique('a'),
            Unique('b'),
        )

    def get_output_encoder(self):
        return Pass('target')


class TwinData(lore.pipelines.time_series.Base):
    def get_data(self):
        return pandas.DataFrame({
            'a': [100, 200, 300],
            'a_twin': [300, 500, 100],
            'b': [500, 100, 700],
            'b_twin': [100, 400, 500],
            'c': ["orange", "orange juice", "organic orange juice"],
            'c_twin': ["navel orange", "orange juice", "organic orange juice"],
            'user_id': [1,2,3],
            'price': [1.99, 2.99, 3.99],
            'target': [1, 0, 1]
        })

    def get_encoders(self):
        return (
            Unique('a', twin=True),
            Unique('b', twin=True),
            Token('c', twin=True, sequence_length=3),
            Unique('user_id'),
            Pass('price')
        )

    def get_output_encoder(self):
        return Pass('target')


class TwinDataWithVaryingEmbedScale(lore.pipelines.time_series.Base):
    def get_data(self):
        return pandas.DataFrame({
            'a': [100, 200, 300],
            'a_twin': [300, 500, 100],
            'b': [500, 100, 700],
            'b_twin': [100, 400, 500],
            'c': ["orange", "orange juice", "organic orange juice"],
            'c_twin': ["navel orange", "orange juice", "organic orange juice"],
            'user_id': [1,2,3],
            'price': [1.99, 2.99, 3.99],
            'target': [1, 0, 1]
        })

    def get_encoders(self):
        return (
            Unique('a', embed_scale=3, twin=True),
            Unique('b', embed_scale=4, twin=True),
            Token('c', embed_scale=5, twin=True, sequence_length=3),
            Unique('user_id'),
            Pass('price')
        )

    def get_output_encoder(self):
        return Pass('target')

class Users(lore.pipelines.iterative.Base):
    dataframe = pandas.DataFrame({
        'id': range(1000),
        'first_name': [str(i) for i in range(1000)],
        'last_name': [str(i % 100) for i in range(1000)],
        'subscriber': [i % 2 == 0 for i in range(1000)],
        'signup_at': [datetime.datetime.now()] * 1000
    })
    sqlalchemy_table = sqlalchemy.Table(
        'tests_low_memory_users', lore.io.main.metadata,
        sqlalchemy.Column('id', sqlalchemy.Integer, primary_key=True),
        sqlalchemy.Column('first_name', sqlalchemy.String(50)),
        sqlalchemy.Column('last_name', sqlalchemy.String(50)),
        sqlalchemy.Column('subscriber', sqlalchemy.Boolean()),
        sqlalchemy.Column('signup_at', sqlalchemy.DateTime()),
    )
    sqlalchemy_table.drop(checkfirst=True)
    lore.io.main.metadata.create_all()
    lore.io.main.insert('tests_low_memory_users', dataframe)

    def _split_data(self):
        self.connection.execute('drop table if exists {name};'.format(name=self.table))
        super(Users, self)._split_data()

    def get_data(self):
        return lore.io.main.dataframe(sql='select * from tests_low_memory_users', chunksize=2)

    def get_encoders(self):
        return (
            Unique('id'),
            Unique('first_name'),
            Unique('last_name'),
            Boolean('subscriber'),
            Enum(DateTime('signup_at', 'dayofweek')),
        )

    def get_output_encoder(self):
        return Pass('subscriber')


class OneHotPipeline(lore.pipelines.holdout.Base):
    def get_data(self):
        return pandas.DataFrame({
            'a': [1, 1, 2, 3] * 1000,
            'b': [0, 0, 1, 1] * 1000,
            'words': ['is false', 'is true', 'is not false', 'is not true'] * 1000,
            'xor': [0, 1, 1, 0] * 1000
        })

    def get_encoders(self):
        return (
            OneHot('a', minimum_occurrences=1001, compressed=True),
            OneHot('b'),
            Token('words')
        )

    def get_output_encoder(self):
        return Pass('xor')<|MERGE_RESOLUTION|>--- conflicted
+++ resolved
@@ -31,7 +31,6 @@
         return Pass('xor')
 
 
-<<<<<<< HEAD
 class XorSingle(Xor):
     def __init__(
         self,
@@ -51,11 +50,11 @@
             )
         elif self.type == 'single':
             return Unique('a')
-=======
+
+
 class XorMulti(Xor):
     def get_output_encoder(self):
         return OneHot('xor')
->>>>>>> 9a044954
 
 
 class MockData(lore.pipelines.time_series.Base):
