--- conflicted
+++ resolved
@@ -3,11 +3,7 @@
 import pandas
 import sqlalchemy
 
-<<<<<<< HEAD
-from lore.encoders import Unique, Pass, Token, Boolean, Enum, Continuous, NestedUnique, NestedNorm
-=======
-from lore.encoders import Unique, Pass, Token, Boolean, Enum, Continuous, OneHot
->>>>>>> 5348b4fc
+from lore.encoders import Unique, Pass, Token, Boolean, Enum, Continuous, OneHot, NestedUnique, NestedNorm
 from lore.transformers import DateTime
 import lore.io
 import lore.pipelines.holdout
@@ -146,6 +142,24 @@
         return Pass('subscriber')
 
 
+class MockNestedData(lore.pipelines.time_series.Base):
+    def get_data(self):
+        return pandas.DataFrame({
+            'a': [['a', 'b'], ['a', 'b', 'c'], ['c', 'd'], ['a', 'e'], None],
+            'b': [[0, 1, 2], None, [2, 3, 4, 5], [1], [-1, 10]],
+            'target': [1, 0, 1, 0, 1]
+
+          
+    def get_encoders(self):
+        return (
+            NestedUnique('a'),
+            NestedNorm('b'),
+        )
+
+    def get_output_encoder(self):
+        return Pass('target')
+
+          
 class OneHotPipeline(lore.pipelines.holdout.Base):
     def get_data(self):
         return pandas.DataFrame({
@@ -163,26 +177,4 @@
         )
 
     def get_output_encoder(self):
-<<<<<<< HEAD
-        return Pass('subscriber')
-
-
-class MockNestedData(lore.pipelines.time_series.Base):
-    def get_data(self):
-        return pandas.DataFrame({
-            'a': [['a', 'b'], ['a', 'b', 'c'], ['c', 'd'], ['a', 'e'], None],
-            'b': [[0, 1, 2], None, [2, 3, 4, 5], [1], [-1, 10]],
-            'target': [1, 0, 1, 0, 1]
-        })
-
-    def get_encoders(self):
-        return (
-            NestedUnique('a'),
-            NestedNorm('b'),
-        )
-
-    def get_output_encoder(self):
-        return Pass('target')
-=======
-        return Pass('xor')
->>>>>>> 5348b4fc
+        return Pass('xor')