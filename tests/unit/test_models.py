--- conflicted
+++ resolved
@@ -65,7 +65,6 @@
         assert True
 
 
-<<<<<<< HEAD
 class TestKerasSingle(unittest.TestCase):
     def test_single_encoder_a(self):
         model = tests.mocks.models.KerasSingle(type='tuple')
@@ -78,13 +77,13 @@
     def test_single_encoder_c(self):
         model = tests.mocks.models.KerasSingle(type='single')
         model.estimator.build()
-=======
+
+
 class TestKerasMulti(unittest.TestCase):
     def test_multi(self):
         model = tests.mocks.models.KerasMulti()
         model.fit(epochs=1)
         assert True
->>>>>>> 9a044954
 
 
 class TestXGBoostRegression(unittest.TestCase):
