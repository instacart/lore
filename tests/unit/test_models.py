--- conflicted
+++ resolved
@@ -3,11 +3,6 @@
 import tests.mocks.models
 import scipy.stats
 import numpy
-<<<<<<< HEAD
-import lore.io
-import sqlalchemy
-=======
->>>>>>> 6d64c078
 
 
 class TestKeras(unittest.TestCase):
