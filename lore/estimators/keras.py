from __future__ import absolute_import
import atexit
import logging

import pandas
import keras
import keras.backend
from keras.callbacks import EarlyStopping, TensorBoard, TerminateOnNaN
from keras.layers import Input, Embedding, Dense, Reshape, Concatenate, Dropout, SimpleRNN, Flatten, LSTM, GRU
from keras.optimizers import Adam
from sklearn.base import BaseEstimator
import tensorflow
from tensorflow.python.client.timeline import Timeline

import lore.io
from lore.callbacks import ReloadBest
from lore.encoders import Continuous
from lore.pipelines import Observations
from lore.util import timed

from tensorflow.python.client import device_lib
available_gpus = len([x.name for x in device_lib.list_local_devices() if x.device_type == 'GPU'])

if available_gpus:
    from keras.layers import CuDNNLSTM, CuDNNGRU

logger = logging.getLogger(__name__)


# prevents random gc exception at exit
atexit.register(keras.backend.clear_session)


class Keras(BaseEstimator):
    def __init__(
            self,
            model=None,
            embed_size=10,
            sequence_embedding='flatten',
            sequence_embed_size=10,
            hidden_width=1024,
            hidden_layers=4,
            layer_shrink=0.5,
            dropout=0,
            batch_size=32,
            learning_rate=0.001,
            decay=0.,
            optimizer=None,
            hidden_activation='relu',
            hidden_activity_regularizer=None,
            hidden_bias_regularizer=None,
            hidden_kernel_regularizer=None,
            monitor='val_acc',
            loss='categorical_crossentropy',
            towers=1,
            cudnn=True,
            multi_gpu_model=True,
    ):
        super(Keras, self).__init__()
        self.towers = towers
        self.embed_size = embed_size
        self.sequence_embed_size = 10
        self.hidden_width = hidden_width
        self.hidden_layers = hidden_layers
        self.layer_shrink = layer_shrink
        self.dropout = dropout
        self.batch_size = batch_size
        self.learning_rate = learning_rate
        self.decay = decay
        self.optimizer = optimizer
        self.hidden_activation = hidden_activation
        self.hidden_activity_regularizer = hidden_activity_regularizer
        self.hidden_bias_regularizer = hidden_bias_regularizer
        self.hidden_kernel_regularizer = hidden_kernel_regularizer
        self.monitor = monitor
        self.loss = loss
        self.keras = None
        self.history = None
        self.session = None
        self.model = model
        self.sequence_embedding = sequence_embedding
        self.sequence_embed_size = sequence_embed_size
        self.cudnn = cudnn
        self.multi_gpu_model = multi_gpu_model
    
    def __getstate__(self):
        state = super(Keras, self).__getstate__()
        # bloat can be restored via self.__init__() + self.build()
        for bloat in [
            'keras',
            'optimizer',
            'session',
            'model'
        ]:
            state[bloat] = None
        return state

    def __setstate__(self, dict):
        self.__dict__ = dict
<<<<<<< HEAD
        backward_compatible_defaults = {
            'towers': 1,
            'cudnn': False,
            'multi_gpu_model': None,
        }
        for key, default in backward_compatible_defaults.items():
            if key not in self.__dict__.keys():
                self.__dict__[key] = default

=======
        # 0.4.X backward compatibility
        if 'towers' not in self.__dict__.keys():
            self.__dict__['towers'] = 1
        if 'cudnn' not in self.__dict__.keys():
            self.__dict__['cudnn'] = False
        if 'multi_gpu_model' not in self.__dict__.keys():
            self.__dict__['multi_gpu_model'] = False
>>>>>>> 4fbbe118

    @property
    def description(self):
        return '\n'.join([
            '\n  %s' % self.__module__ + '.' + self.__class__.__name__,
            '==========================================================',
            '| embed | hidden | layer | layer  |         | model      |',
            '| size  | layers | width | shrink | dropout | parameters |',
            '----------------------------------------------------------',
            '| %5i | %6i | %5i | %6.4f | %7.5f | %10i |' % (
                self.embed_size,
                self.hidden_layers,
                self.hidden_width,
                self.layer_shrink,
                self.dropout,
                self.keras.count_params()
            ),
            '=========================================================='
        ])
    
    def callbacks(self):
        return []

    @timed(logging.INFO)
    def build(self, log_device_placement=False):
        keras.backend.clear_session()
        self.session = tensorflow.Session(
            config=tensorflow.ConfigProto(
                allow_soft_placement=available_gpus > 0,
                log_device_placement=log_device_placement
            )
        )
        keras.backend.set_session(self.session)
        with self.session.as_default():
            inputs = self.build_inputs()
            outputs = []
            for i in range(self.towers):
                if available_gpus > 0 and not self.multi_gpu_model:
                    chip = 'gpu'
                    node = i % available_gpus
                else:
                    chip = 'cpu'
                    node = 0
                with tensorflow.device('/%s:%i' % (chip, node)):
                    embedding_layer = self.build_embedding_layer(inputs, i)
                    hidden_layers = self.build_hidden_layers(embedding_layer, i)
                    outputs.append(self.build_output_layer(hidden_layers, i))
        
            self.keras = keras.models.Model(inputs=list(inputs.values()), outputs=outputs)
            if self.multi_gpu_model and available_gpus > 0:
                self.keras = keras.utils.multi_gpu_model(self.keras, gpus=available_gpus)
            self.optimizer = Adam(lr=self.learning_rate, decay=self.decay)
            self.keras._make_predict_function()
        logger.info('\n\n' + self.description + '\n\n')

    @timed(logging.INFO)
    def build_inputs(self):
        inputs = {}
        for encoder in self.model.pipeline.encoders:
            if hasattr(encoder, 'sequence_length'):
                for i in range(encoder.sequence_length):
                    inputs[encoder.sequence_name(i)] = Input(shape=(1,), name=encoder.sequence_name(i))
            else:
                inputs[encoder.name] = Input(shape=(1,), name=encoder.name)
        return inputs

    @timed(logging.INFO)
    def build_embedding_layer(self, inputs, tower):
        embeddings = {}
        for encoder in self.model.pipeline.encoders:
            embed_name = str(tower) + '_embed_' + encoder.name
            embed_size = encoder.embed_scale * self.embed_size

            if isinstance(encoder, Continuous):
                embedding = Dense(embed_size, activation='relu', name=embed_name)
            else:
                embedding = Embedding(encoder.cardinality(), embed_size, name=embed_name)

            if hasattr(encoder, 'sequence_length'):
                embeddings[embed_name] = self.build_sequence_embedding(encoder, embedding, inputs, embed_name)
            else:
                embeddings[embed_name] = Reshape(target_shape=(embed_size,))(embedding(inputs[encoder.name]))

        return Concatenate()(list(embeddings.values()))
    
    def build_sequence_embedding(self, encoder, embedding, inputs, embed_name, suffix=''):
        embed_size = encoder.embed_scale * self.embed_size
    
        sequence = []
        for i in range(encoder.sequence_length):
            sequence.append(embedding(inputs[encoder.sequence_name(i, suffix)]))
        embed_sequence = Concatenate(name=embed_name + '_sequence' + suffix)(sequence)
    
        if self.sequence_embedding == 'flatten':
            embedding = Flatten(name=embed_name + '_flatten' + suffix)(embed_sequence)
        else:
            sequence_embed_size = encoder.embed_scale * self.sequence_embed_size
            shaped_sequence = Reshape(target_shape=(encoder.sequence_length, embed_size))(embed_sequence)
            if self.sequence_embedding == 'lstm':
                lstm = LSTM
                if self.cudnn:
                    if available_gpus > 0:
                        lstm = CuDNNLSTM
                    else:
                        raise ValueError('Your estimator self.cuddn is True, but there are no GPUs available to tensorflow')
                embedding = lstm(sequence_embed_size, name=embed_name + '_lstm' + suffix)(shaped_sequence)
            elif self.sequence_embedding == 'gru':
                gru = GRU
                if self.cudnn:
                    if available_gpus > 0:
                        gru = CuDNNGRU
                    else:
                        raise ValueError('Your estimator self.cuddn is True, but there are no GPUs available to tensorflow')
                embedding = gru(sequence_embed_size, name=embed_name + '_gru' + suffix)(shaped_sequence)
            elif self.sequence_embedding == 'simple_rnn':
                embedding = SimpleRNN(sequence_embed_size, name=embed_name + '_rnn' + suffix)(shaped_sequence)
            else:
                raise ValueError("Unknown sequence_embedding type: %s" % self.sequence_embedding)
        return embedding

    @timed(logging.INFO)
    def build_hidden_layers(self, input_layer, tower):
        hidden_layers = input_layer

        hidden_width = self.hidden_width
        for i in range(self.hidden_layers):
            hidden_layers = Dense(int(hidden_width),
                                  activation=self.hidden_activation,
                                  activity_regularizer=self.hidden_activity_regularizer,
                                  kernel_regularizer=self.hidden_kernel_regularizer,
                                  bias_regularizer=self.hidden_bias_regularizer,
                                  name='%i_hidden_%i' % (tower, i))(hidden_layers)
            if self.dropout > 0:
                hidden_layers = Dropout(self.dropout)(hidden_layers)
            if self.layer_shrink < 1:
                hidden_width *= self.layer_shrink
            else:
                hidden_width -= self.layer_shrink
            hidden_width = max(1, hidden_width)
            
        return hidden_layers
    
    @timed(logging.INFO)
    def build_output_layer(self, hidden_layers, tower):
        return Dense(1, activation='sigmoid', name='%i_output' % tower)(hidden_layers)
    
    @timed(logging.INFO)
    def fit(self, x, y, validation_data=None, epochs=100, patience=0, verbose=None, min_delta=0, tensorboard=False, timeline=False):

        if validation_data is None:
            validation_data = self.model.pipeline.encoded_validation_data

        if isinstance(x, pandas.DataFrame):
            x = x.to_dict(orient='series')
        
        if isinstance(validation_data.x, pandas.DataFrame):
            validation_data = Observations(
                x=validation_data.x.to_dict(orient='series'),
                y=validation_data.y
            )
            
        if not self.keras or not self.optimizer:
            self.build()
            
        with self.session.as_default():
            if timeline:
                run_metadata = tensorflow.RunMetadata()
            else:
                run_metadata = None
            self.keras.compile(
                loss=self.loss,
                optimizer=self.optimizer,
                options=tensorflow.RunOptions(trace_level=tensorflow.RunOptions.FULL_TRACE),
                run_metadata=run_metadata
            )
        if verbose is None:
            verbose = 1 if lore.env.name == lore.env.DEVELOPMENT else 0
        
        logger.info(
            '\n'.join([
                '\n\n\n  Fitting',
                '==============================',
                '| batch | learning |         |',
                '| size  | rate     |   decay |',
                '------------------------------',
                '| %5i | %8.6f | %7.5f |' % (
                    self.batch_size,
                    self.learning_rate,
                    self.decay,
                ),
                '==============================\n\n'
            ])
        )
        
        reload_best = ReloadBest(
            filepath=self.model.checkpoint_path(),
            monitor=self.monitor,
            mode='auto',
        )
        
        callbacks = self.callbacks()
        callbacks += [
            reload_best,
            TerminateOnNaN(),
            EarlyStopping(
                monitor=self.monitor,
                min_delta=min_delta,
                patience=patience,
                verbose=verbose,
                mode='auto',
            ),
        ]
        if tensorboard:
            callbacks += [TensorBoard(
                log_dir=self.model.serializer.tensorboard_path,
                histogram_freq=1,
                batch_size=self.batch_size,
                write_graph=True,
                write_grads=True,
                write_images=True,
                embeddings_freq=1,
                embeddings_metadata=None
            )]
        
        with self.session.as_default():
            self.history = self.keras.fit(
                x=x,
                y=[y] * self.towers,
                validation_data=Observations(x=validation_data.x, y=[validation_data.y] * self.towers),
                batch_size=self.batch_size,
                epochs=epochs,
                verbose=verbose,
                callbacks=callbacks
            ).history

        if timeline:
            with open(self.model.timeline_path(), 'w') as f:
                f.write(Timeline(step_stats=run_metadata.step_stats).generate_chrome_trace_format())

        return {
            'epochs': len(self.history),
            'train': reload_best.train_loss,
            'validate': reload_best.validate_loss,
            'timeline': timeline,
        }

    @timed(logging.DEBUG)
    def predict(self, dataframe):
        if isinstance(dataframe, pandas.DataFrame):
            dataframe = dataframe.to_dict(orient='series')
        with self.session.as_default():
            return self.keras.predict(dataframe, batch_size=self.batch_size)
    
    @timed(logging.INFO)
    def score(self, x, y):
        if isinstance(x, pandas.DataFrame):
            x = x.to_dict(orient='series')
        with self.session.as_default():
            return 1 / self.keras.evaluate(x, y, batch_size=self.batch_size)<|MERGE_RESOLUTION|>--- conflicted
+++ resolved
@@ -97,7 +97,6 @@
 
     def __setstate__(self, dict):
         self.__dict__ = dict
-<<<<<<< HEAD
         backward_compatible_defaults = {
             'towers': 1,
             'cudnn': False,
@@ -106,16 +105,6 @@
         for key, default in backward_compatible_defaults.items():
             if key not in self.__dict__.keys():
                 self.__dict__[key] = default
-
-=======
-        # 0.4.X backward compatibility
-        if 'towers' not in self.__dict__.keys():
-            self.__dict__['towers'] = 1
-        if 'cudnn' not in self.__dict__.keys():
-            self.__dict__['cudnn'] = False
-        if 'multi_gpu_model' not in self.__dict__.keys():
-            self.__dict__['multi_gpu_model'] = False
->>>>>>> 4fbbe118
 
     @property
     def description(self):
