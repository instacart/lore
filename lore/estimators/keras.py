from __future__ import absolute_import
import atexit
import inspect
import logging
import warnings

import lore.io
from lore.callbacks import ReloadBest
from lore.encoders import Continuous, Pass
from lore.pipelines import Observations
from lore.util import timed, before_after_callbacks
from lore.env import require

require(
    lore.dependencies.KERAS +
    lore.dependencies.NUMPY +
    lore.dependencies.PANDAS +
    lore.dependencies.SKLEARN
)

import keras
import keras.backend
from keras.callbacks import EarlyStopping, TensorBoard, TerminateOnNaN
from keras.layers import Input, Embedding, Dense, Reshape, Concatenate, Dropout, SimpleRNN, Flatten, LSTM, GRU, BatchNormalization
from keras.optimizers import Adam
import numpy
import pandas
from sklearn.base import BaseEstimator
import tensorflow
from tensorflow.python.client.timeline import Timeline
from tensorflow.python.client import device_lib


available_gpus = len([x.name for x in device_lib.list_local_devices() if x.device_type == 'GPU'])

if available_gpus:
    from keras.layers import CuDNNLSTM, CuDNNGRU

logger = logging.getLogger(__name__)


# prevents random gc exception at exit
atexit.register(keras.backend.clear_session)


class Base(BaseEstimator):
    def __init__(
        self,
        model=None,
        embed_size=10,
        sequence_embedding='flatten',
        sequence_embed_size=None,
        hidden_width=1024,
        hidden_layers=4,
        layer_shrink=0.5,
        dropout=0,
        batch_size=32,
        learning_rate=0.001,
        decay=0.,
        optimizer=None,
        hidden_activation='relu',
        hidden_activity_regularizer=None,
        hidden_bias_regularizer=None,
        hidden_kernel_regularizer=None,
        output_activation=None,
        monitor='val_loss',
        loss=None,
        towers=1,
        cudnn=False,
        multi_gpu_model=True,
        short_names=False,
        batch_norm=False,
    ):
        super(Base, self).__init__()
        if output_activation == 'sigmoid' and loss in ['mse', 'mae', 'mean_squared_error', 'mean_absolute_error']:
            logger.warning("Passing output_activation='sigmoid' restricts predictions between 0 and 1. If you have a binary classification problem, you should consider passing loss='binary_crossentropy'. Otherwise you should consider setting output_activation='linear'")

        self.towers = towers
        self.embed_size = embed_size
        self.hidden_width = hidden_width
        self.hidden_layers = hidden_layers
        self.layer_shrink = layer_shrink
        self.dropout = dropout
        self.batch_size = batch_size
        self.learning_rate = learning_rate
        self.decay = decay
        self.optimizer = optimizer
        self.hidden_activation = hidden_activation
        self.hidden_activity_regularizer = hidden_activity_regularizer
        self.hidden_bias_regularizer = hidden_bias_regularizer
        self.hidden_kernel_regularizer = hidden_kernel_regularizer
        self.output_activation = output_activation
        self.monitor = monitor
        self.loss = loss
        self.keras = None
        self.history = None
        self.session = None
        self.model = model
        self.sequence_embedding = sequence_embedding
        self.sequence_embed_size = sequence_embed_size or embed_size
        self.cudnn = cudnn
        self.multi_gpu_model = multi_gpu_model
        self.short_names = short_names
        self.batch_norm = batch_norm

    def __getstate__(self):
        state = super(Base, self).__getstate__()
        # bloat can be restored via self.__init__() + self.build()
        for bloat in [
            'keras',
            'optimizer',
            'session',
            'model',
        ]:
            state[bloat] = None
        return state

    def __setstate__(self, dict):
        self.__dict__ = dict
        backward_compatible_defaults = {
            'towers': 1,
            'cudnn': False,
            'multi_gpu_model': None,
            'output_activation': 'sigmoid',
            'short_names': False,
            'batch_norm': False,
        }
        for key, default in backward_compatible_defaults.items():
            if key not in self.__dict__.keys():
                self.__dict__[key] = default

    @property
    def description(self):
        return '\n'.join([
            '\n  %s' % self.__module__ + '.' + self.__class__.__name__,
            '===================================================================',
            '| towers | embed | hidden | layer | layer  |         | model      |',
            '|        | size  | layers | width | shrink | dropout | parameters |',
            '-------------------------------------------------------------------',
            '| %6i | %5i | %6i | %5i | %6.4f | %7.5f | %10i |' % (
                self.towers,
                self.embed_size,
                self.hidden_layers,
                self.hidden_width,
                self.layer_shrink,
                self.dropout,
                self.keras.count_params()
            ),
            '==================================================================='
        ])

    def callbacks(self):
        return []

    @before_after_callbacks
    @timed(logging.INFO)
    def build(self, log_device_placement=False):
        keras.backend.clear_session()
        self.session = tensorflow.Session(
            config=tensorflow.ConfigProto(
                allow_soft_placement=available_gpus > 0,
                log_device_placement=log_device_placement
            )
        )
        keras.backend.set_session(self.session)
        with self.session.as_default():
            inputs = self.build_inputs()
            outputs = []
            for i in range(self.towers):
                if available_gpus > 0 and not self.multi_gpu_model:
                    chip = 'gpu'
                    node = i % available_gpus
                else:
                    chip = 'cpu'
                    node = 0
                with tensorflow.device('/%s:%i' % (chip, node)):
                    embedding_layer = self.build_embedding_layer(inputs, i)
                    hidden_layers = self.build_hidden_layers(embedding_layer, i)
                    outputs.append(self.build_output_layer(hidden_layers, i))

            self.keras = keras.models.Model(inputs=list(inputs.values()), outputs=outputs)
            if self.multi_gpu_model and available_gpus > 0:
                self.keras = keras.utils.multi_gpu_model(self.keras, gpus=available_gpus)
            self.optimizer = Adam(lr=self.learning_rate, decay=self.decay)
            self.keras._make_predict_function()
        logger.info('\n\n' + self.description + '\n\n')

    @timed(logging.INFO)
    def build_inputs(self):
        inputs = {}
        for encoder in self.model.pipeline.encoders:
            if hasattr(encoder, 'sequence_length'):
                for i in range(encoder.sequence_length):
                    inputs[encoder.sequence_name(i)] = Input(shape=(1,), name=encoder.sequence_name(i))
                    if encoder.twin:
                        inputs[encoder.sequence_name(i, suffix='_twin')] = Input(shape=(1,), name=encoder.sequence_name(i, suffix='_twin'))
            else:
                inputs[encoder.name] = Input(shape=(1,), name=encoder.name)
                if encoder.twin:
                    inputs[encoder.twin_name] = Input(shape=(1,), name=encoder.twin_name)
        return inputs

    @timed(logging.INFO)
    def build_embedding_layer(self, inputs, tower):
        embeddings = {}

        for i, encoder in enumerate(self.model.pipeline.encoders):
            if self.short_names:
                number = i * self.towers + tower
                suffix = 't'
                embed_name = 'e%x' % number
                embed_name_twin = embed_name + suffix
                reshape_name = 'r%x' % number
                reshape_name_twin = reshape_name + suffix
                concatenate_name = 'c%x' % number
            else:
                suffix = '_twin'
                embed_name = str(tower) + '_embed_' + encoder.name
                embed_name_twin = str(tower) + '_embed_' + encoder.name + suffix
                reshape_name = None
                reshape_name_twin = None
                concatenate_name = None

            embed_size = encoder.embed_scale * self.embed_size
            if isinstance(encoder, Pass):
                embeddings[embed_name] = inputs[encoder.name]
            else:
                if isinstance(encoder, Continuous):
                    embedding = Dense(embed_size, activation='relu', name=embed_name)
                else:
                    embedding = Embedding(encoder.cardinality(), embed_size, name=embed_name)

                if hasattr(encoder, 'sequence_length'):
                    if isinstance(encoder, Continuous):
                        reshape = Reshape(target_shape=(1, embed_size), name=reshape_name)
                        embeddings[embed_name], layer = self.build_sequence_embedding(encoder, embedding, inputs, embed_name, reshape=reshape)
                    else:
                        embeddings[embed_name], layer = self.build_sequence_embedding(encoder, embedding, inputs, embed_name)
                    if encoder.twin:
                        embeddings[embed_name_twin], _ = self.build_sequence_embedding(encoder, embedding, inputs, embed_name, suffix=suffix, layer=layer)
                else:
                    embeddings[embed_name] = Reshape(target_shape=(embed_size,), name=reshape_name)(embedding(inputs[encoder.name]))
                    if encoder.twin:
                        embeddings[embed_name_twin] = Reshape(target_shape=(embed_size,), name=reshape_name_twin)(embedding(inputs[encoder.twin_name]))

        return Concatenate(name=concatenate_name)(list(embeddings.values()))

<<<<<<< HEAD
    def build_sequence_embedding(self, encoder, embedding, inputs, embed_name, suffix='', layer=None, reshape=None):
        sequence_embed_size = self.embed_size
=======
    def build_sequence_embedding(self, encoder, embedding, inputs, embed_name, suffix='', layer=None):
        sequence_embed_size = encoder.embed_scale * self.sequence_embed_size
>>>>>>> 5348b4fc
        sequence = []
        for i in range(encoder.sequence_length):
            if reshape:
                sequence.append(reshape(embedding(inputs[encoder.sequence_name(i, suffix)])))
            else:
                sequence.append(embedding(inputs[encoder.sequence_name(i, suffix)]))

        if self.short_names:
            embed_sequence_name = embed_name + 's' + suffix
            embed_rnn_name = embed_name + 'r' + suffix
        else:
            embed_sequence_name = embed_name + '_sequence' + suffix
            embed_rnn_name = embed_name + '_' + self.sequence_embedding + suffix

        embed_sequence = Concatenate(name=embed_sequence_name)(sequence)

        if self.sequence_embedding == 'flatten' and not layer:
            layer = Flatten
        elif self.sequence_embedding in ['lstm', 'gru', 'simple_rnn'] and not layer:
            if self.sequence_embedding == 'lstm':
                layer = LSTM
                if self.cudnn:
                    if available_gpus > 0:
                        layer = CuDNNLSTM
                    else:
                        raise ValueError('Your estimator self.cuddn is True, but there are no GPUs available to tensorflow')
            elif self.sequence_embedding == 'gru':
                layer = GRU
                if self.cudnn:
                    if available_gpus > 0:
                        layer = CuDNNGRU
                    else:
                        raise ValueError('Your estimator self.cuddn is True, but there are no GPUs available to tensorflow')
            elif self.sequence_embedding == 'simple_rnn':
                layer = SimpleRNN
            else:
                raise ValueError("Unknown sequence_embedding type: %s" % self.sequence_embedding)

        if self.sequence_embedding in ['lstm', 'gru', 'simple_rnn']:
            embedding = layer(sequence_embed_size, name=embed_rnn_name)(embed_sequence)
        else:
            embedding = layer(name=embed_rnn_name)(embed_sequence)
        return embedding, layer

    @timed(logging.INFO)
    def build_hidden_layers(self, input_layer, tower):
        hidden_layers = input_layer

        hidden_width = self.hidden_width
        for i in range(self.hidden_layers):
            number = (i * self.towers + tower)
            if self.short_names:
                name = 'h%x' % number
            else:
                name = '%i_hidden_%i' % (tower, i)

            hidden_layers = Dense(int(hidden_width),
                                  activation=self.hidden_activation,
                                  activity_regularizer=self.hidden_activity_regularizer,
                                  kernel_regularizer=self.hidden_kernel_regularizer,
                                  bias_regularizer=self.hidden_bias_regularizer,
                                  name=name)(hidden_layers)
            if self.dropout > 0:
                if self.short_names:
                    name = 'd%x' % number
                else:
                    name = '%i_dropout_%i' % (tower, i)
                hidden_layers = Dropout(self.dropout, name=name)(hidden_layers)

            if self.batch_norm:
                if self.short_names:
                    name = 'b%x' % number
                else:
                    name = '%i_batchnorm_%i' % (tower, i)
                hidden_layers = BatchNormalization(name=name)(hidden_layers)

            if self.layer_shrink is None or self.layer_shrink == 0:
                pass
            elif self.layer_shrink < 1:
                hidden_width *= self.layer_shrink
            else:
                hidden_width -= self.layer_shrink

            hidden_width = max(1, hidden_width)

        return hidden_layers

    @timed(logging.INFO)
    def build_output_layer(self, hidden_layers, tower):
        if self.short_names:
            name = 'o%x' % tower
        else:
            name = '%i_output' % tower

        return Dense(1, activation=self.output_activation, name=name)(hidden_layers)

    @before_after_callbacks
    @timed(logging.INFO)
    def fit(self, x, y, validation_x=None, validation_y=None, epochs=100, patience=0, verbose=None, min_delta=0, tensorboard=False, timeline=False, **keras_kwargs):

        if isinstance(x, pandas.DataFrame):
            x = x.to_dict(orient='series')

        if isinstance(validation_x, pandas.DataFrame):
            validation_x = validation_x.to_dict(orient='series')

        if not self.keras or not self.optimizer:
            self.build()

        with self.session.as_default():
            if timeline:
                run_metadata = tensorflow.RunMetadata()
                options = tensorflow.RunOptions(trace_level=tensorflow.RunOptions.FULL_TRACE)
            else:
                run_metadata = None
                options = None
            self.keras.compile(
                loss=self.loss,
                optimizer=self.optimizer,
                options=options,
                run_metadata=run_metadata
            )
        if verbose is None:
            verbose = 1 if lore.env.NAME == lore.env.DEVELOPMENT else 0

        logger.info(
            '\n'.join([
                '\n\n\n  Fitting',
                '==============================',
                '| batch | learning |         |',
                '| size  | rate     |   decay |',
                '------------------------------',
                '| %5i | %8.6f | %7.5f |' % (
                    self.batch_size,
                    self.learning_rate,
                    self.decay,
                ),
                '==============================\n\n'
            ])
        )

        reload_best = ReloadBest(
            filepath=self.model.checkpoint_path(),
            monitor=self.monitor,
            mode='auto',
        )

        callbacks = self.callbacks()
        callbacks += [
            reload_best,
            TerminateOnNaN(),
            EarlyStopping(
                monitor=self.monitor,
                min_delta=min_delta,
                patience=patience,
                verbose=verbose,
                mode='auto',
            ),
        ]
        if tensorboard:
            callbacks += [TensorBoard(
                log_dir=self.model.tensorboard_path(),
                histogram_freq=1,
                batch_size=self.batch_size,
                write_graph=True,
                write_grads=True,
                write_images=True,
                embeddings_freq=1,
                embeddings_metadata=None
            )]

        try:
            with self.session.as_default():
                self.history = self.keras_fit(
                    x=x,
                    y=[y] * self.towers,
                    validation_data=Observations(x=validation_x, y=[validation_y] * self.towers),
                    batch_size=self.batch_size,
                    epochs=epochs,
                    verbose=verbose,
                    callbacks=callbacks,
                    **keras_kwargs
                ).history
        except KeyboardInterrupt:
            logger.warning('Caught SIGINT. Training aborted, and its history lost.')
            return {'loss': []}

        if timeline:
            with open(self.model.timeline_path(), 'w') as f:
                f.write(Timeline(step_stats=run_metadata.step_stats).generate_chrome_trace_format())

        return {
            'epochs': len(self.history['loss']),
            'train': reload_best.train_loss,
            'validate': reload_best.validate_loss,
        }

    def keras_fit(self, **kwargs):
        return self.keras.fit(**kwargs)

    @before_after_callbacks
    @timed(logging.DEBUG)
    def predict(self, dataframe):
        if isinstance(dataframe, pandas.DataFrame):
            dataframe = dataframe.to_dict(orient='series')

        with self.session.as_default():
            result = self.keras.predict(dataframe, batch_size=self.batch_size)

        if self.towers > 1:
            result = numpy.mean(result, axis=0).squeeze()

        return result

    @before_after_callbacks
    @timed(logging.INFO)
    def evaluate(self, x, y):
        if isinstance(x, pandas.DataFrame):
            x = x.to_dict(orient='series')

        if self.towers > 1:
            y = [y] * self.towers

        result = self.keras_evaluate(x, y)

        if self.towers > 1:
            result = numpy.mean(result, axis=0) / self.towers

        return result.squeeze()

    def keras_evaluate(self, x, y):
        with self.session.as_default():
            return self.keras.evaluate(x, y, batch_size=self.batch_size, verbose=0)

    @before_after_callbacks
    def score(self, x, y):
        return 1 / self.evaluate(x, y)


class Regression(Base):
    def __init__(
            self,
            model=None,
            embed_size=10,
            sequence_embedding='flatten',
            sequence_embed_size=10,
            hidden_width=1024,
            hidden_layers=4,
            layer_shrink=0.5,
            dropout=0,
            batch_size=32,
            learning_rate=0.001,
            decay=0.,
            optimizer=None,
            hidden_activation='relu',
            hidden_activity_regularizer=None,
            hidden_bias_regularizer=None,
            hidden_kernel_regularizer=None,
            output_activation='linear',
            monitor='val_loss',
            loss='mean_squared_error',
            towers=1,
            cudnn=False,
            multi_gpu_model=True,
            short_names=False,
            batch_norm=False,
    ):
        kwargs = locals()
        kwargs.pop('self')
        kwargs.pop('__class__', None)
        super(Regression, self).__init__(**kwargs)


class BinaryClassifier(Base):
    def __init__(
            self,
            model=None,
            embed_size=10,
            sequence_embedding='flatten',
            sequence_embed_size=10,
            hidden_width=1024,
            hidden_layers=4,
            layer_shrink=0.5,
            dropout=0,
            batch_size=32,
            learning_rate=0.001,
            decay=0.,
            optimizer=None,
            hidden_activation='relu',
            hidden_activity_regularizer=None,
            hidden_bias_regularizer=None,
            hidden_kernel_regularizer=None,
            output_activation='sigmoid',
            monitor='val_loss',
            loss='binary_crossentropy',
            towers=1,
            cudnn=False,
            multi_gpu_model=True,
            short_names=False,
            batch_norm=False,
    ):
        kwargs = locals()
        kwargs.pop('self')
        kwargs.pop('__class__', None)
        super(BinaryClassifier, self).__init__(**kwargs)


class MultiClassifier(Base):
    def __init__(
            self,
            model=None,
            embed_size=10,
            sequence_embedding='flatten',
            sequence_embed_size=10,
            hidden_width=1024,
            hidden_layers=4,
            layer_shrink=0.5,
            dropout=0,
            batch_size=32,
            learning_rate=0.001,
            decay=0.,
            optimizer=None,
            hidden_activation='relu',
            hidden_activity_regularizer=None,
            hidden_bias_regularizer=None,
            hidden_kernel_regularizer=None,
            output_activation='softmax',
            monitor='val_loss',
            loss='categorical_crossentropy',
            towers=1,
            cudnn=False,
            multi_gpu_model=True,
            short_names=False,
            batch_norm=False,
    ):
        kwargs = locals()
        kwargs.pop('self')
        kwargs.pop('__class__', None)
        super(MultiClassifier, self).__init__(**kwargs)

    @timed(logging.INFO)
    def build_output_layer(self, hidden_layers, tower):
        return Dense(
            self.model.pipeline.output_encoder.cardinality(),
            activation=self.output_activation,
            name='%i_output' % tower
        )(hidden_layers)

    @timed(logging.DEBUG)
    def predict(self, dataframe):
        result = super(MultiClassifier, self).predict(dataframe)
        # map softmax to argmax
        return self.softmax
        if isinstance(dataframe, pandas.DataFrame):
            dataframe = dataframe.to_dict(orient='series')
        with self.session.as_default():
            return self.keras.predict(dataframe, batch_size=self.batch_size)<|MERGE_RESOLUTION|>--- conflicted
+++ resolved
@@ -245,13 +245,8 @@
 
         return Concatenate(name=concatenate_name)(list(embeddings.values()))
 
-<<<<<<< HEAD
     def build_sequence_embedding(self, encoder, embedding, inputs, embed_name, suffix='', layer=None, reshape=None):
-        sequence_embed_size = self.embed_size
-=======
-    def build_sequence_embedding(self, encoder, embedding, inputs, embed_name, suffix='', layer=None):
         sequence_embed_size = encoder.embed_scale * self.sequence_embed_size
->>>>>>> 5348b4fc
         sequence = []
         for i in range(encoder.sequence_length):
             if reshape:
