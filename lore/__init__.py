--- conflicted
+++ resolved
@@ -17,11 +17,7 @@
 __copyright__ = 'Copyright © 2017, Instacart'
 __credits__ = ['Montana Low', 'Jeremy Stanley', 'Emmanuel Turlay', 'Shrikar Archak']
 __license__ = 'MIT'
-<<<<<<< HEAD
-__version__ = '0.5.28'
-=======
 __version__ = '0.6.4'
->>>>>>> 0727110b
 __maintainer__ = 'Montana Low'
 __email__ = 'montana@instacart.com'
 __status__ = 'Development Status :: 4 - Beta'
