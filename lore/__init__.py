--- conflicted
+++ resolved
@@ -16,11 +16,7 @@
 __copyright__ = 'Copyright © 2017, Instacart'
 __credits__ = ['Montana Low', 'Jeremy Stanley', 'Emmanuel Turlay']
 __license__ = 'MIT'
-<<<<<<< HEAD
 __version__ = '0.5.11'
-=======
-__version__ = '0.5.10'
->>>>>>> 6cc4a5f5
 __maintainer__ = 'Montana Low'
 __email__ = 'montana@instacart.com'
 __status__ = 'Development Status :: 4 - Beta'
